"""Bootstrap helpers for the prototype runtime renderer."""

<<<<<<< HEAD
from .bootstrap import build_placeholder_scene, main, run_demo
from .importer import EngineFrameImporter
from .loop import FrameBundle, FramePlaybackLoop, PlaybackMetrics
=======
from .assets import AudioRegistry, SpriteRegistry
from .bootstrap import build_placeholder_scene, load_bundle, main, run_demo
from .loop import FrameBundle, FramePlaybackLoop
from .project import RendererProject, Telemetry
from .stream import FrameBundleDTO, decode_bundle, iter_jsonl_lines, load_jsonl_file
>>>>>>> f74933b9

__all__ = [
    "AudioRegistry",
    "FrameBundle",
    "FrameBundleDTO",
    "FramePlaybackLoop",
<<<<<<< HEAD
    "PlaybackMetrics",
=======
    "RendererProject",
    "SpriteRegistry",
    "Telemetry",
>>>>>>> f74933b9
    "build_placeholder_scene",
    "decode_bundle",
    "iter_jsonl_lines",
    "load_bundle",
    "load_jsonl_file",
    "main",
    "run_demo",
]<|MERGE_RESOLUTION|>--- conflicted
+++ resolved
@@ -1,29 +1,15 @@
 """Bootstrap helpers for the prototype runtime renderer."""
 
-<<<<<<< HEAD
 from .bootstrap import build_placeholder_scene, main, run_demo
 from .importer import EngineFrameImporter
 from .loop import FrameBundle, FramePlaybackLoop, PlaybackMetrics
-=======
-from .assets import AudioRegistry, SpriteRegistry
-from .bootstrap import build_placeholder_scene, load_bundle, main, run_demo
-from .loop import FrameBundle, FramePlaybackLoop
-from .project import RendererProject, Telemetry
-from .stream import FrameBundleDTO, decode_bundle, iter_jsonl_lines, load_jsonl_file
->>>>>>> f74933b9
 
 __all__ = [
     "AudioRegistry",
     "FrameBundle",
     "FrameBundleDTO",
     "FramePlaybackLoop",
-<<<<<<< HEAD
     "PlaybackMetrics",
-=======
-    "RendererProject",
-    "SpriteRegistry",
-    "Telemetry",
->>>>>>> f74933b9
     "build_placeholder_scene",
     "decode_bundle",
     "iter_jsonl_lines",
