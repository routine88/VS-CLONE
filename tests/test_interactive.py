--- conflicted
+++ resolved
@@ -3,21 +3,9 @@
 from game import content
 from game.accessibility import AccessibilitySettings
 from game.audio import AudioEngine
-<<<<<<< HEAD
 from game.entities import Enemy, EnemyLane, UpgradeType
 from game.accessibility import AccessibilitySettings
 from game.interactive import ActiveEnemy, ArcadeEngine, InputFrame, Projectile, main
-=======
-from game.entities import Enemy, EnemyLane
-from game.environment import (
-    BarricadeEvent,
-    EnvironmentTickResult,
-    HazardEvent,
-    ResourceDropEvent,
-    WeatherEvent,
-)
-from game.interactive import ActiveEnemy, ArcadeEngine, InputFrame, Projectile
->>>>>>> 3f49988d
 from game.localization import default_catalog, get_translator
 
 
@@ -168,7 +156,6 @@
     assert any(instr.action in {"play", "refresh"} for instr in audio_frame.music)
 
 
-<<<<<<< HEAD
 def test_main_demo_restrictions_trim_weapon_cards(monkeypatch):
     captured = {}
 
@@ -207,117 +194,4 @@
 
     assert spawn_director._density_scale == pytest.approx(1.25)  # type: ignore[attr-defined]
     assert environment._hazard_damage_scale == pytest.approx(1.1)  # type: ignore[attr-defined]
-    assert environment._salvage_scale == pytest.approx(1.3)  # type: ignore[attr-defined]
-=======
-def test_environment_events_log_and_audio(monkeypatch):
-    engine = ArcadeEngine(spawn_interval=10.0, target_duration=60.0)
-    hazard = HazardEvent(
-        biome="Graveyard",
-        name="Creeping Fog",
-        description="A chill fog.",
-        damage=12,
-        slow=0.25,
-        duration=6.0,
-    )
-    weather = WeatherEvent(
-        biome="Graveyard",
-        name="Moonlit Gusts",
-        description="Winds buffet the hunter.",
-        movement_modifier=-0.15,
-        vision_modifier=-0.1,
-        duration=8.0,
-    )
-
-    def fake_update(phase: int, delta_time: float) -> EnvironmentTickResult:
-        return EnvironmentTickResult(
-            hazards=[hazard],
-            barricades=[],
-            resource_drops=[],
-            weather_events=[weather],
-        )
-
-    monkeypatch.setattr(engine.state.environment_director, "update", fake_update)
-    engine.state.player.health = 80
-
-    snapshot = engine.step(0.5, InputFrame())
-
-    hazard_message = engine.translator.translate(
-        "game.hazard_trigger",
-        name=hazard.name,
-        biome=hazard.biome,
-        damage=hazard.damage,
-    )
-    slow_message = engine.translator.translate(
-        "game.hazard_slow",
-        name=hazard.name,
-        percent=int(hazard.slow * 100),
-        duration=int(round(hazard.duration)),
-    )
-    weather_message = engine.translator.translate(
-        "game.weather_change",
-        name=weather.name,
-        description=weather.description,
-        movement=int(weather.movement_modifier * 100),
-        vision=int(weather.vision_modifier * 100),
-    )
-
-    assert hazard_message in snapshot.messages
-    assert slow_message in snapshot.messages
-    assert weather_message in snapshot.messages
-    assert "environment.hazard" in snapshot.audio_events
-    assert "environment.weather.change" in snapshot.audio_events
-    assert snapshot.health == engine.state.player.health == 68
-    assert snapshot.hazards and snapshot.hazards[0].name == hazard.name
-    assert snapshot.weather_events and snapshot.weather_events[0].name == weather.name
-
-
-def test_environment_salvage_updates_snapshot(monkeypatch):
-    engine = ArcadeEngine(spawn_interval=10.0, target_duration=60.0)
-    barricade = BarricadeEvent(
-        biome="Village",
-        name="Collapsed Stall",
-        description="Timbers block the road.",
-        durability=10,
-        salvage_reward=9,
-    )
-    drop = ResourceDropEvent(
-        biome="Village",
-        name="Hidden Cache",
-        description="Supplies tucked away.",
-        amount=7,
-    )
-
-    def fake_update(phase: int, delta_time: float) -> EnvironmentTickResult:
-        return EnvironmentTickResult(
-            hazards=[],
-            barricades=[barricade],
-            resource_drops=[drop],
-            weather_events=[],
-        )
-
-    monkeypatch.setattr(engine.state.environment_director, "update", fake_update)
-    starting_salvage = engine.state.player.salvage
-
-    snapshot = engine.step(0.5, InputFrame())
-    total_gain = barricade.salvage_reward + drop.amount
-
-    barricade_message = engine.translator.translate(
-        "game.barricade_cleared",
-        name=barricade.name,
-        salvage=barricade.salvage_reward,
-    )
-    salvage_message = engine.translator.translate(
-        "game.salvage_collected",
-        name=drop.name,
-        amount=drop.amount,
-    )
-
-    assert snapshot.salvage_total == starting_salvage + total_gain
-    assert snapshot.salvage_gained == total_gain
-    assert engine.state.player.salvage == starting_salvage + total_gain
-    assert barricade_message in snapshot.messages
-    assert salvage_message in snapshot.messages
-    assert "environment.salvage" in snapshot.audio_events
-    assert snapshot.barricades and snapshot.barricades[0].name == barricade.name
-    assert snapshot.resource_drops and snapshot.resource_drops[0].name == drop.name
->>>>>>> 3f49988d
+    assert environment._salvage_scale == pytest.approx(1.3)  # type: ignore[attr-defined]