import logging
from pathlib import Path

import json
import logging
from pathlib import Path

import pytest

from game.audio import AudioEngine
from game.export import EngineFrameExporter
from game.graphics import GraphicsEngine, SceneNode
from game.graphics_assets import load_asset_manifest

from native.runtime import (
    AudioRegistry,
    FramePlaybackLoop,
    RendererProject,
    SpriteRegistry,
    build_placeholder_scene,
    iter_jsonl_lines,
)

ASSET_MANIFEST_PATH = Path("assets/graphics_assets/manifest.json")
AUDIO_MANIFEST_PATH = Path("assets/audio/manifest.json")


def test_sprite_registry_reuses_manifest_handles():
    registry = SpriteRegistry(manifest_path=ASSET_MANIFEST_PATH)
    assert registry.manifest.sprites
    sprite = next(iter(registry.manifest.sprites.values()))
    descriptor = sprite.to_sprite_descriptor()

    handle_a = registry.resolve(descriptor)
    handle_b = registry.resolve(descriptor)

    assert handle_a is handle_b
    assert handle_a.manifest is sprite
    assert handle_a.texture_path.name


def test_audio_registry_resolves_manifest_assets():
    registry = AudioRegistry(manifest_path=AUDIO_MANIFEST_PATH)
    assert registry.manifest.effects
    effect_descriptor = next(iter(registry.manifest.effects.values()))

    handle = registry.resolve_effect(effect_descriptor)
    assert handle.descriptor is effect_descriptor
    assert handle.id == effect_descriptor.id

    music_descriptor = next(iter(registry.manifest.music.values()))
    music_handle = registry.resolve_music(music_descriptor)
    assert music_handle.descriptor is music_descriptor
    assert music_handle.path.name


def test_jsonl_stream_round_trip():
    graphics = GraphicsEngine()
    manifest = load_asset_manifest(ASSET_MANIFEST_PATH)
    manifest.apply(graphics, replace_existing=True, update_viewport=True)

    node = SceneNode(
        id="player",
        position=(10.0, 20.0),
        layer="actors",
        sprite_id="placeholders/player",
        metadata={"kind": "player"},
    )

    render_frame = graphics.build_frame([node], time=0.25, messages=("tick",))
    audio_engine = AudioEngine()
    audio_engine.ensure_placeholders()
    audio_frame = audio_engine.build_frame(["ui.level_up"], time=0.25)

    exporter = EngineFrameExporter()
    payload = exporter.frame_bundle(render_frame=render_frame, audio_frame=audio_frame)
    json_line = json.dumps(payload)

    bundles = tuple(iter_jsonl_lines([json_line]))
    assert len(bundles) == 1
    parsed_render, parsed_audio = bundles[0]
    assert parsed_render.time == pytest.approx(render_frame.time)
    assert parsed_render.viewport == render_frame.viewport
    assert parsed_audio is not None
    assert parsed_audio.time == pytest.approx(audio_frame.time)


def test_frame_playback_loop_applies_frames_and_overrides():
    graphics = GraphicsEngine()
    manifest = load_asset_manifest(ASSET_MANIFEST_PATH)
    manifest.apply(graphics, replace_existing=True, update_viewport=True)

    audio_engine = AudioEngine()
    audio_engine.ensure_placeholders()

    exporter = EngineFrameExporter()
    bundles = build_placeholder_scene(
        graphics,
        duration=0.3,
        fps=10.0,
        audio=audio_engine,
        exporter=exporter,
    )

    sprite_registry = SpriteRegistry(manifest_path=ASSET_MANIFEST_PATH)
    audio_registry = AudioRegistry(manifest_path=AUDIO_MANIFEST_PATH)
    project = RendererProject(sprite_registry=sprite_registry, audio_registry=audio_registry)

    class FakeClock:
        def __init__(self) -> None:
            self.current = 0.0
            self.sleeps: list[float] = []

        def now(self) -> float:
            return self.current

        def sleep(self, delay: float) -> None:
            self.sleeps.append(delay)
            if delay > 0:
                self.current += delay

    fake = FakeClock()
    loop = FramePlaybackLoop(bundles, clock=fake.now, sleep=fake.sleep)

<<<<<<< HEAD
    captured: list[tuple[int, float]] = []
    metrics = loop.run(on_frame=lambda idx, render, audio: captured.append((idx, render.time)))

    assert captured == [(0, 0.0), (1, 0.5)]
    assert fake.sleeps
    assert fake.sleeps[-1] == pytest.approx(0.5, rel=1e-6)
    assert fake.now() == pytest.approx(0.5, rel=1e-6)
    assert metrics.frame_count == 2
    assert metrics.total_cpu_time >= 0.0
=======
    applied_frames = []

    def override_callback(render, audio):
        if render.time == 0.0:
            return {}
        return {"frame": render.time}
>>>>>>> f74933b9

    loop.run(
        project,
        input_override=override_callback,
        on_applied=lambda idx, applied: applied_frames.append(applied),
    )

    assert applied_frames
    assert project.telemetry.render_frames == len(applied_frames)
    assert project.telemetry.audio_frames == len([frame for frame in applied_frames if frame.audio.frame])
    assert project.telemetry.missing_sprites == 0
    assert project.telemetry.missing_effects == 0
    assert project.telemetry.missing_music == 0
    assert project.telemetry.overrides_applied == len(applied_frames) - 1

<<<<<<< HEAD
def test_run_demo_non_realtime_populates_tables():
    importer, metrics = run_demo(
        duration=0.2,
        fps=10.0,
        realtime=False,
        logger=logging.getLogger("test"),
    )
    assert importer.sprite_table
    assert importer.effect_table
    assert metrics.frame_count > 0
=======
    assert fake.sleeps
    assert fake.sleeps[-1] == pytest.approx(bundles[-1][0].time - bundles[-2][0].time, rel=1e-6)
>>>>>>> f74933b9
<|MERGE_RESOLUTION|>--- conflicted
+++ resolved
@@ -122,7 +122,6 @@
     fake = FakeClock()
     loop = FramePlaybackLoop(bundles, clock=fake.now, sleep=fake.sleep)
 
-<<<<<<< HEAD
     captured: list[tuple[int, float]] = []
     metrics = loop.run(on_frame=lambda idx, render, audio: captured.append((idx, render.time)))
 
@@ -132,14 +131,6 @@
     assert fake.now() == pytest.approx(0.5, rel=1e-6)
     assert metrics.frame_count == 2
     assert metrics.total_cpu_time >= 0.0
-=======
-    applied_frames = []
-
-    def override_callback(render, audio):
-        if render.time == 0.0:
-            return {}
-        return {"frame": render.time}
->>>>>>> f74933b9
 
     loop.run(
         project,
@@ -155,7 +146,6 @@
     assert project.telemetry.missing_music == 0
     assert project.telemetry.overrides_applied == len(applied_frames) - 1
 
-<<<<<<< HEAD
 def test_run_demo_non_realtime_populates_tables():
     importer, metrics = run_demo(
         duration=0.2,
@@ -165,8 +155,4 @@
     )
     assert importer.sprite_table
     assert importer.effect_table
-    assert metrics.frame_count > 0
-=======
-    assert fake.sleeps
-    assert fake.sleeps[-1] == pytest.approx(bundles[-1][0].time - bundles[-2][0].time, rel=1e-6)
->>>>>>> f74933b9
+    assert metrics.frame_count > 0