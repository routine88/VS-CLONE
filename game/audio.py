"""Audio abstraction bridging gameplay events to a sound pipeline."""

from __future__ import annotations

import json
import math
import wave
from array import array
from dataclasses import dataclass, field
<<<<<<< HEAD
from pathlib import Path
from typing import Any, Dict, Iterable, List, Mapping, MutableMapping, Optional, Sequence, Tuple
=======
from typing import (
    Dict,
    Iterable,
    List,
    Mapping,
    MutableMapping,
    Optional,
    Sequence,
    Tuple,
    TypedDict,
)
>>>>>>> 2dd4dfe5


@dataclass(frozen=True)
class SoundClip:
    """Definition for a short effect that can be played on demand."""

    id: str
    path: str
    volume: float = 1.0
    description: str = ""
    tags: Tuple[str, ...] = ()
    length_seconds: Optional[float] = None


@dataclass(frozen=True)
class MusicTrack:
    """Looping or one-shot music asset."""

    id: str
    path: str
    volume: float = 1.0
    loop: bool = True
    description: str = ""
    tags: Tuple[str, ...] = ()
    length_seconds: Optional[float] = None
    tempo_bpm: Optional[float] = None


@dataclass(frozen=True)
class SoundInstruction:
    """Instruction for a playback engine to play an effect."""

    clip: SoundClip
    volume: float
    pan: float = 0.0


@dataclass(frozen=True)
class MusicInstruction:
    """Instruction describing how to update background music."""

    track: Optional[MusicTrack]
    action: str
    volume: Optional[float] = None


@dataclass(frozen=True)
class AudioFrame:
    """Audio commands generated for a particular frame."""

    time: float
    effects: Sequence[SoundInstruction]
    music: Sequence[MusicInstruction] = ()
    metadata: Mapping[str, object] = field(default_factory=dict)


@dataclass(frozen=True)
class AudioManifest:
    """Serializable snapshot of the audio routing table."""

    effects: Mapping[str, SoundClip]
    music: Mapping[str, MusicTrack]
    event_effects: Mapping[str, Sequence[str]]
    event_music: Mapping[str, Sequence[str]]

    def to_dict(self) -> Dict[str, object]:
        """Return a JSON-serialisable representation of the manifest."""

        return {
            "effects": {
                effect_id: {
                    "path": clip.path,
                    "volume": clip.volume,
                    **({"description": clip.description} if clip.description else {}),
                    **({"tags": list(clip.tags)} if clip.tags else {}),
                    **(
                        {"length_seconds": clip.length_seconds}
                        if clip.length_seconds is not None
                        else {}
                    ),
                }
                for effect_id, clip in self.effects.items()
            },
            "music": {
                track_id: {
                    "path": track.path,
                    "volume": track.volume,
                    "loop": track.loop,
                    **({"description": track.description} if track.description else {}),
                    **({"tags": list(track.tags)} if track.tags else {}),
                    **(
                        {"length_seconds": track.length_seconds}
                        if track.length_seconds is not None
                        else {}
                    ),
                    **(
                        {"tempo_bpm": track.tempo_bpm}
                        if track.tempo_bpm is not None
                        else {}
                    ),
                }
                for track_id, track in self.music.items()
            },
            "event_effects": {
                event: list(entries) for event, entries in self.event_effects.items()
            },
            "event_music": {
                event: list(entries) for event, entries in self.event_music.items()
            },
        }


class AudioEngine:
    """Lightweight router that maps gameplay events to audio instructions."""

    def __init__(self) -> None:
        self._effects: Dict[str, SoundClip] = {}
        self._music: Dict[str, MusicTrack] = {}
        self._event_effects: MutableMapping[str, List[str]] = {}
        self._event_music: MutableMapping[str, List[str]] = {}
        self._current_track: Optional[str] = None
        self._placeholders_registered = False

    @property
    def asset_manifest_path(self) -> Path:
        """Return the path to the checked-in audio manifest."""

        return Path(__file__).resolve().parent.parent / "assets" / "audio" / "manifest.json"

    @property
    def current_track(self) -> Optional[str]:
        return self._current_track

    def register_effect(self, clip: SoundClip) -> None:
        self._effects[clip.id] = clip

    def register_music(self, track: MusicTrack) -> None:
        self._music[track.id] = track

    def bind_effect(self, event: str, *effect_ids: str) -> None:
        slots = self._event_effects.setdefault(event, [])
        for effect in effect_ids:
            if effect not in slots:
                slots.append(effect)

    def bind_music(self, event: str, *track_ids: str) -> None:
        slots = self._event_music.setdefault(event, [])
        for track in track_ids:
            if track not in slots:
                slots.append(track)

    def ensure_placeholders(self) -> None:
        """Register placeholder clips if none exist yet."""

        if self._placeholders_registered:
            return

        self._placeholders_registered = True
<<<<<<< HEAD
        payload = _load_audio_asset_payload(self.asset_manifest_path)

        if payload is None:
            _register_default_audio_placeholders(self)
            return

        materialise_audio_manifest_assets(
            payload, asset_root=self.asset_manifest_path.parent.parent
        )

        for entry in payload.get("effects", []):
            clip = SoundClip(
                id=str(entry.get("id")),
                path=str(entry.get("path")),
                volume=float(entry.get("volume", 1.0)),
                description=str(entry.get("description", "")),
                tags=_as_tuple(entry.get("tags", ())),
                length_seconds=_optional_float(entry.get("length_seconds")),
            )
            self.register_effect(clip)

        for entry in payload.get("music", []):
            track = MusicTrack(
                id=str(entry.get("id")),
                path=str(entry.get("path")),
                volume=float(entry.get("volume", 1.0)),
                loop=bool(entry.get("loop", True)),
                description=str(entry.get("description", "")),
                tags=_as_tuple(entry.get("tags", ())),
                length_seconds=_optional_float(entry.get("length_seconds")),
                tempo_bpm=_optional_float(entry.get("tempo_bpm")),
            )
            self.register_music(track)

        for event, effect_ids in payload.get("event_effects", {}).items():
            self.bind_effect(str(event), *(_as_tuple(effect_ids)))

        for event, music_ids in payload.get("event_music", {}).items():
            self.bind_music(str(event), *(_as_tuple(music_ids)))
=======
        for effect_id, definition in DEFAULT_AUDIO_CUE_TABLE["effects"].items():
            self.register_effect(
                SoundClip(
                    id=effect_id,
                    path=definition["path"],
                    volume=definition["volume"],
                )
            )
        for track_id, definition in DEFAULT_AUDIO_CUE_TABLE["music"].items():
            self.register_music(
                MusicTrack(
                    id=track_id,
                    path=definition["path"],
                    volume=definition["volume"],
                    loop=definition["loop"],
                )
            )
        for event, routes in DEFAULT_AUDIO_CUE_TABLE["event_effects"].items():
            self.bind_effect(event, *routes)
        for event, routes in DEFAULT_AUDIO_CUE_TABLE["event_music"].items():
            self.bind_music(event, *routes)
>>>>>>> 2dd4dfe5

    def build_frame(
        self,
        events: Iterable[str],
        *,
        time: float,
    ) -> AudioFrame:
        """Convert gameplay events into audio instructions."""

        self.ensure_placeholders()
        effects: List[SoundInstruction] = []
        music: List[MusicInstruction] = []

        for event in events:
            if event in self._event_effects:
                for effect_id in self._event_effects[event]:
                    clip = self._effects.get(effect_id)
                    if clip:
                        effects.append(SoundInstruction(clip=clip, volume=clip.volume))
            if event in self._event_music:
                for track_id in self._event_music[event]:
                    track = self._music.get(track_id)
                    if not track:
                        continue
                    if track_id != self._current_track:
                        self._current_track = track_id
                        music.append(MusicInstruction(track=track, action="play", volume=track.volume))
                    else:
                        music.append(MusicInstruction(track=track, action="refresh"))

        return AudioFrame(time=time, effects=tuple(effects), music=tuple(music))

    def build_manifest(self) -> AudioManifest:
        """Return an :class:`AudioManifest` describing registered assets and routes."""

        self.ensure_placeholders()
        return AudioManifest(
            effects=dict(self._effects),
            music=dict(self._music),
            event_effects={event: tuple(effects) for event, effects in self._event_effects.items()},
            event_music={event: tuple(tracks) for event, tracks in self._event_music.items()},
        )


<<<<<<< HEAD
def _as_tuple(value: object) -> Tuple[str, ...]:
    if value is None:
        return tuple()
    if isinstance(value, (str, bytes)):
        return (str(value),)
    try:
        return tuple(str(entry) for entry in value)  # type: ignore[arg-type]
    except TypeError:
        return (str(value),)


def _optional_float(value: object) -> Optional[float]:
    if value is None:
        return None
    try:
        return float(value)
    except (TypeError, ValueError):
        return None


def _load_audio_asset_payload(path: Path) -> Optional[dict]:
    try:
        raw = path.read_text()
    except FileNotFoundError:  # pragma: no cover - defensive for downstream repos
        return None
    try:
        return json.loads(raw)
    except json.JSONDecodeError:  # pragma: no cover - invalid manifest should fall back
        return None


def _register_default_audio_placeholders(engine: AudioEngine) -> None:
    engine.register_effect(
        SoundClip(id="effects/ui.confirm", path="audio/ui_confirm.wav", volume=0.75)
    )
    engine.register_effect(
        SoundClip(id="effects/ui.prompt", path="audio/ui_prompt.wav", volume=0.6)
    )
    engine.register_effect(
        SoundClip(id="effects/combat.hit", path="audio/combat_hit.wav", volume=0.8)
    )
    engine.register_effect(
        SoundClip(id="effects/combat.enemy_down", path="audio/enemy_down.wav", volume=0.9)
    )
    engine.register_effect(
        SoundClip(id="effects/combat.weapon", path="audio/weapon_fire.wav", volume=0.65)
    )
    engine.register_effect(
        SoundClip(id="effects/combat.ultimate", path="audio/ultimate.wav", volume=1.0)
    )
    engine.register_effect(
        SoundClip(id="effects/player.damage", path="audio/player_damage.wav", volume=0.85)
    )
    engine.register_effect(
        SoundClip(id="effects/player.dash", path="audio/player_dash.wav", volume=0.8)
    )
    engine.register_effect(
        SoundClip(id="effects/run.victory", path="audio/victory_sting.wav", volume=1.0)
    )
    engine.register_effect(
        SoundClip(id="effects/run.defeat", path="audio/defeat_sting.wav", volume=1.0)
    )
    engine.register_effect(
        SoundClip(id="effects/enemy.spawn", path="audio/enemy_spawn.wav", volume=0.55)
    )
    engine.register_effect(
        SoundClip(id="effects/environment.hazard", path="audio/environment_hazard.wav", volume=0.8)
    )
    engine.register_effect(
        SoundClip(id="effects/environment.salvage", path="audio/environment_salvage.wav", volume=0.65)
    )
    engine.register_effect(
        SoundClip(
            id="effects/environment.weather_change",
            path="audio/environment_weather_change.wav",
            volume=0.7,
        )
    )
    engine.register_effect(
        SoundClip(
            id="effects/environment.weather_clear",
            path="audio/environment_weather_clear.wav",
            volume=0.6,
        )
    )
    engine.register_music(
        MusicTrack(id="music.dusk_theme", path="audio/music_dusk.wav", volume=0.7, loop=True)
    )
    engine.register_music(
        MusicTrack(id="music.boss_theme", path="audio/music_boss.wav", volume=0.8, loop=True)
    )
    engine.bind_effect("ui.upgrade_selected", "effects/ui.confirm")
    engine.bind_effect("ui.level_up", "effects/ui.prompt")
    engine.bind_effect("ui.upgrade_presented", "effects/ui.prompt")
    engine.bind_effect("combat.weapon_fire", "effects/combat.weapon")
    engine.bind_effect("combat.enemy_down", "effects/combat.enemy_down")
    engine.bind_effect("combat.enemy_spawn", "effects/enemy.spawn")
    engine.bind_effect("player.damage", "effects/player.damage")
    engine.bind_effect("player.dash", "effects/player.dash")
    engine.bind_effect("combat.ultimate", "effects/combat.ultimate")
    engine.bind_effect("run.victory", "effects/run.victory")
    engine.bind_effect("run.defeat", "effects/run.defeat")
    engine.bind_effect("run.miniboss_warning", "effects/ui.prompt")
    engine.bind_effect("run.relic_acquired", "effects/ui.confirm")
    engine.bind_effect("run.final_boss_warning", "effects/ui.prompt")
    engine.bind_effect("run.final_boss_defeated", "effects/run.victory")
    engine.bind_effect("accessibility.health.low", "effects/ui.prompt")
    engine.bind_effect("accessibility.upgrade.prompt", "effects/ui.confirm")
    engine.bind_effect("environment.hazard", "effects/environment.hazard")
    engine.bind_effect("environment.salvage", "effects/environment.salvage")
    engine.bind_effect("environment.weather.change", "effects/environment.weather_change")
    engine.bind_effect("environment.weather.clear", "effects/environment.weather_clear")
    engine.bind_music("music.start", "music.dusk_theme")
    engine.bind_music("music.boss", "music.boss_theme")


def materialise_audio_manifest_assets(
    payload: Mapping[str, Any], *, asset_root: Path
) -> None:
    """Generate placeholder audio files declared in the manifest if missing."""

    for section in ("effects", "music"):
        for entry in payload.get(section, []):
            _ensure_placeholder_wave(asset_root, entry)


_DEFAULT_SAMPLE_RATE = 22_050


def _ensure_placeholder_wave(asset_root: Path, entry: Mapping[str, Any]) -> None:
    relative = entry.get("path")
    if not relative:
        return
    target = asset_root / str(relative)
    if target.exists():
        return

    synthesis = entry.get("synthesis")
    if not isinstance(synthesis, Mapping):
        raise RuntimeError(
            f"No synthesis recipe provided for placeholder audio asset {entry.get('id')}"
        )

    target.parent.mkdir(parents=True, exist_ok=True)
    samples, sample_rate = _synthesise_waveform(
        synthesis,
        fallback_duration=float(entry.get("length_seconds", 0.5) or 0.5),
    )
    _write_wave_file(target, samples, sample_rate)


def _synthesise_waveform(
    synthesis: Mapping[str, Any], *, fallback_duration: float
) -> Tuple[array, int]:
    sample_rate = int(synthesis.get("sample_rate", _DEFAULT_SAMPLE_RATE))
    duration = float(synthesis.get("duration_seconds", fallback_duration))
    duration = duration if duration > 0 else fallback_duration
    total_samples = max(1, int(sample_rate * duration))
    amplitude = float(synthesis.get("amplitude", 0.3))
    kind = str(synthesis.get("type", "tone"))

    generators = {
        "tone": _generate_tone_samples,
        "chord": _generate_chord_samples,
        "sweep": _generate_sweep_samples,
        "noise": _generate_noise_samples,
    }

    try:
        builder = generators[kind]
    except KeyError as exc:  # pragma: no cover - defensive guard
        raise ValueError(f"Unsupported synthesis type: {kind}") from exc

    buffer = builder(synthesis, total_samples, sample_rate)
    _apply_envelope(buffer, synthesis.get("envelope"), sample_rate)

    max_amplitude = max(1.0, abs(max(buffer, default=0.0)), abs(min(buffer, default=0.0)))
    scale = max(0.0, min(amplitude, 1.0)) / max_amplitude if max_amplitude else 0.0
    samples = array(
        "h",
        (
            int(max(-1.0, min(1.0, value * scale)) * 32767)
            for value in buffer
        ),
    )
    return samples, sample_rate


def _generate_tone_samples(
    synthesis: Mapping[str, Any], total_samples: int, sample_rate: int
) -> List[float]:
    frequency = float(synthesis.get("frequency", 440.0))
    partials = synthesis.get("partials") or [1.0]
    multipliers = [float(part) for part in partials]
    phases = [0.0 for _ in multipliers]
    increments = [2 * math.pi * frequency * mult / sample_rate for mult in multipliers]

    buffer: List[float] = [0.0] * total_samples
    for index in range(total_samples):
        sample = 0.0
        for slot, step in enumerate(increments):
            phases[slot] += step
            sample += math.sin(phases[slot])
        buffer[index] = sample / max(1, len(increments))
    return buffer


def _generate_chord_samples(
    synthesis: Mapping[str, Any], total_samples: int, sample_rate: int
) -> List[float]:
    frequencies = synthesis.get("frequencies") or [440.0]
    freqs = [float(freq) for freq in frequencies]
    phases = [0.0 for _ in freqs]
    increments = [2 * math.pi * freq / sample_rate for freq in freqs]

    buffer: List[float] = [0.0] * total_samples
    for index in range(total_samples):
        sample = 0.0
        for slot, step in enumerate(increments):
            phases[slot] += step
            sample += math.sin(phases[slot])
        buffer[index] = sample / max(1, len(increments))
    return buffer


def _generate_sweep_samples(
    synthesis: Mapping[str, Any], total_samples: int, sample_rate: int
) -> List[float]:
    start_frequency = float(synthesis.get("start_frequency", 220.0))
    end_frequency = float(synthesis.get("end_frequency", start_frequency))
    phase = 0.0
    buffer: List[float] = [0.0] * total_samples
    for index in range(total_samples):
        progress = index / max(1, total_samples - 1)
        frequency = start_frequency + (end_frequency - start_frequency) * progress
        phase += 2 * math.pi * frequency / sample_rate
        buffer[index] = math.sin(phase)
    return buffer


def _generate_noise_samples(
    synthesis: Mapping[str, Any], total_samples: int, sample_rate: int
) -> List[float]:
    seed = int(synthesis.get("seed", 1337)) & 0x7FFFFFFF
    state = seed or 1
    lowpass = float(synthesis.get("lowpass", 0.0))
    alpha: Optional[float]
    if lowpass > 0:
        cutoff = min(lowpass, sample_rate / 2.0)
        rc = 1.0 / (2 * math.pi * cutoff)
        dt = 1.0 / sample_rate
        alpha = dt / (rc + dt)
    else:
        alpha = None
    previous = 0.0
    buffer: List[float] = [0.0] * total_samples
    for index in range(total_samples):
        state = (state * 1103515245 + 12345) & 0x7FFFFFFF
        value = ((state / 0x7FFFFFFF) * 2.0) - 1.0
        if alpha is not None:
            previous = previous + alpha * (value - previous)
            value = previous
        buffer[index] = value
    return buffer


def _apply_envelope(
    buffer: List[float], envelope: object, sample_rate: int
) -> None:
    if not isinstance(envelope, Mapping):
        return

    attack = max(0.0, float(envelope.get("attack", 0.0)))
    decay = max(0.0, float(envelope.get("decay", 0.0)))
    sustain_level = float(envelope.get("sustain", envelope.get("sustain_level", 1.0)))
    sustain_level = max(0.0, min(sustain_level, 1.0))
    release = max(0.0, float(envelope.get("release", 0.0)))

    total = len(buffer)
    attack_samples = min(total, int(attack * sample_rate))
    decay_samples = min(max(0, total - attack_samples), int(decay * sample_rate))
    release_samples = min(total, int(release * sample_rate))
    sustain_samples = total - attack_samples - decay_samples - release_samples
    if sustain_samples < 0:
        release_samples = max(0, release_samples + sustain_samples)
        sustain_samples = 0

    envelope_curve = [0.0] * total
    index = 0

    for offset in range(attack_samples):
        envelope_curve[index] = (offset + 1) / max(1, attack_samples)
        index += 1

    last_level = envelope_curve[index - 1] if index else 1.0
    for offset in range(decay_samples):
        level = 1.0 - (1.0 - sustain_level) * (offset + 1) / max(1, decay_samples)
        envelope_curve[index] = level
        last_level = level
        index += 1

    for _ in range(sustain_samples):
        envelope_curve[index] = sustain_level
        last_level = sustain_level
        index += 1

    for offset in range(release_samples):
        envelope_curve[index] = max(0.0, last_level * (1.0 - (offset + 1) / max(1, release_samples)))
        index += 1

    while index < total:
        envelope_curve[index] = 0.0
        index += 1

    for idx, level in enumerate(envelope_curve):
        buffer[idx] *= level


def _write_wave_file(path: Path, samples: array, sample_rate: int) -> None:
    with wave.open(str(path), "wb") as handle:
        handle.setnchannels(1)
        handle.setsampwidth(2)
        handle.setframerate(sample_rate)
        handle.writeframes(samples.tobytes())
=======
class EffectDefinition(TypedDict):
    """Schema for an effect entry in the default cue table."""

    path: str
    volume: float


class MusicDefinition(TypedDict):
    """Schema for a music entry in the default cue table."""

    path: str
    volume: float
    loop: bool


class AudioCueTable(TypedDict):
    """Mapping describing the built-in audio cues and routing."""

    effects: Dict[str, EffectDefinition]
    music: Dict[str, MusicDefinition]
    event_effects: Dict[str, Tuple[str, ...]]
    event_music: Dict[str, Tuple[str, ...]]


DEFAULT_AUDIO_CUE_TABLE: AudioCueTable = {
    "effects": {
        "effects/ui.confirm": {"path": "audio/ui_confirm.ogg", "volume": 0.75},
        "effects/ui.prompt": {"path": "audio/ui_prompt.ogg", "volume": 0.6},
        "effects/combat.hit": {"path": "audio/combat_hit.ogg", "volume": 0.8},
        "effects/combat.enemy_down": {
            "path": "audio/enemy_down.ogg",
            "volume": 0.9,
        },
        "effects/combat.weapon": {
            "path": "audio/weapon_fire.ogg",
            "volume": 0.65,
        },
        "effects/combat.ultimate": {"path": "audio/ultimate.ogg", "volume": 1.0},
        "effects/player.damage": {
            "path": "audio/player_damage.ogg",
            "volume": 0.85,
        },
        "effects/player.dash": {"path": "audio/player_dash.ogg", "volume": 0.8},
        "effects/run.victory": {
            "path": "audio/victory_sting.ogg",
            "volume": 1.0,
        },
        "effects/run.defeat": {"path": "audio/defeat_sting.ogg", "volume": 1.0},
        "effects/enemy.spawn": {"path": "audio/enemy_spawn.ogg", "volume": 0.55},
        "effects/environment.hazard": {
            "path": "audio/environment_hazard.ogg",
            "volume": 0.8,
        },
        "effects/environment.salvage": {
            "path": "audio/environment_salvage.ogg",
            "volume": 0.65,
        },
        "effects/environment.weather_change": {
            "path": "audio/environment_weather_change.ogg",
            "volume": 0.7,
        },
        "effects/environment.weather_clear": {
            "path": "audio/environment_weather_clear.ogg",
            "volume": 0.6,
        },
    },
    "music": {
        "music.dusk_theme": {
            "path": "audio/music_dusk.ogg",
            "volume": 0.7,
            "loop": True,
        },
        "music.boss_theme": {
            "path": "audio/music_boss.ogg",
            "volume": 0.8,
            "loop": True,
        },
    },
    "event_effects": {
        "ui.upgrade_selected": ("effects/ui.confirm",),
        "ui.level_up": ("effects/ui.prompt",),
        "ui.upgrade_presented": ("effects/ui.prompt",),
        "combat.weapon_fire": ("effects/combat.weapon",),
        "combat.enemy_down": ("effects/combat.enemy_down",),
        "combat.enemy_spawn": ("effects/enemy.spawn",),
        "combat.hit": ("effects/combat.hit",),
        "player.damage": ("effects/player.damage",),
        "player.dash": ("effects/player.dash",),
        "combat.ultimate": ("effects/combat.ultimate",),
        "run.victory": ("effects/run.victory",),
        "run.defeat": ("effects/run.defeat",),
        "run.miniboss_warning": ("effects/ui.prompt",),
        "run.relic_acquired": ("effects/ui.confirm",),
        "run.final_boss_warning": ("effects/ui.prompt",),
        "run.final_boss_defeated": ("effects/run.victory",),
        "accessibility.health.low": ("effects/ui.prompt",),
        "accessibility.upgrade.prompt": ("effects/ui.confirm",),
        "environment.hazard": ("effects/environment.hazard",),
        "environment.salvage": ("effects/environment.salvage",),
        "environment.weather.change": (
            "effects/environment.weather_change",
        ),
        "environment.weather.clear": (
            "effects/environment.weather_clear",
        ),
    },
    "event_music": {
        "music.start": ("music.dusk_theme",),
        "music.boss": ("music.boss_theme",),
    },
}


def default_audio_cue_table() -> AudioCueTable:
    """Return a deep copy of the default cue table for external consumers."""

    return {
        "effects": {
            effect_id: dict(definition)
            for effect_id, definition in DEFAULT_AUDIO_CUE_TABLE["effects"].items()
        },
        "music": {
            track_id: dict(definition)
            for track_id, definition in DEFAULT_AUDIO_CUE_TABLE["music"].items()
        },
        "event_effects": {
            event: tuple(routes)
            for event, routes in DEFAULT_AUDIO_CUE_TABLE["event_effects"].items()
        },
        "event_music": {
            event: tuple(routes)
            for event, routes in DEFAULT_AUDIO_CUE_TABLE["event_music"].items()
        },
    }

>>>>>>> 2dd4dfe5


__all__ = [
    "AudioEngine",
    "AudioManifest",
    "AudioFrame",
    "MusicInstruction",
    "MusicTrack",
    "SoundClip",
    "SoundInstruction",
<<<<<<< HEAD
    "materialise_audio_manifest_assets",
=======
    "EffectDefinition",
    "MusicDefinition",
    "AudioCueTable",
    "DEFAULT_AUDIO_CUE_TABLE",
    "default_audio_cue_table",
>>>>>>> 2dd4dfe5
]<|MERGE_RESOLUTION|>--- conflicted
+++ resolved
@@ -7,22 +7,8 @@
 import wave
 from array import array
 from dataclasses import dataclass, field
-<<<<<<< HEAD
 from pathlib import Path
 from typing import Any, Dict, Iterable, List, Mapping, MutableMapping, Optional, Sequence, Tuple
-=======
-from typing import (
-    Dict,
-    Iterable,
-    List,
-    Mapping,
-    MutableMapping,
-    Optional,
-    Sequence,
-    Tuple,
-    TypedDict,
-)
->>>>>>> 2dd4dfe5
 
 
 @dataclass(frozen=True)
@@ -181,7 +167,6 @@
             return
 
         self._placeholders_registered = True
-<<<<<<< HEAD
         payload = _load_audio_asset_payload(self.asset_manifest_path)
 
         if payload is None:
@@ -221,29 +206,6 @@
 
         for event, music_ids in payload.get("event_music", {}).items():
             self.bind_music(str(event), *(_as_tuple(music_ids)))
-=======
-        for effect_id, definition in DEFAULT_AUDIO_CUE_TABLE["effects"].items():
-            self.register_effect(
-                SoundClip(
-                    id=effect_id,
-                    path=definition["path"],
-                    volume=definition["volume"],
-                )
-            )
-        for track_id, definition in DEFAULT_AUDIO_CUE_TABLE["music"].items():
-            self.register_music(
-                MusicTrack(
-                    id=track_id,
-                    path=definition["path"],
-                    volume=definition["volume"],
-                    loop=definition["loop"],
-                )
-            )
-        for event, routes in DEFAULT_AUDIO_CUE_TABLE["event_effects"].items():
-            self.bind_effect(event, *routes)
-        for event, routes in DEFAULT_AUDIO_CUE_TABLE["event_music"].items():
-            self.bind_music(event, *routes)
->>>>>>> 2dd4dfe5
 
     def build_frame(
         self,
@@ -288,7 +250,6 @@
         )
 
 
-<<<<<<< HEAD
 def _as_tuple(value: object) -> Tuple[str, ...]:
     if value is None:
         return tuple()
@@ -613,143 +574,6 @@
         handle.setsampwidth(2)
         handle.setframerate(sample_rate)
         handle.writeframes(samples.tobytes())
-=======
-class EffectDefinition(TypedDict):
-    """Schema for an effect entry in the default cue table."""
-
-    path: str
-    volume: float
-
-
-class MusicDefinition(TypedDict):
-    """Schema for a music entry in the default cue table."""
-
-    path: str
-    volume: float
-    loop: bool
-
-
-class AudioCueTable(TypedDict):
-    """Mapping describing the built-in audio cues and routing."""
-
-    effects: Dict[str, EffectDefinition]
-    music: Dict[str, MusicDefinition]
-    event_effects: Dict[str, Tuple[str, ...]]
-    event_music: Dict[str, Tuple[str, ...]]
-
-
-DEFAULT_AUDIO_CUE_TABLE: AudioCueTable = {
-    "effects": {
-        "effects/ui.confirm": {"path": "audio/ui_confirm.ogg", "volume": 0.75},
-        "effects/ui.prompt": {"path": "audio/ui_prompt.ogg", "volume": 0.6},
-        "effects/combat.hit": {"path": "audio/combat_hit.ogg", "volume": 0.8},
-        "effects/combat.enemy_down": {
-            "path": "audio/enemy_down.ogg",
-            "volume": 0.9,
-        },
-        "effects/combat.weapon": {
-            "path": "audio/weapon_fire.ogg",
-            "volume": 0.65,
-        },
-        "effects/combat.ultimate": {"path": "audio/ultimate.ogg", "volume": 1.0},
-        "effects/player.damage": {
-            "path": "audio/player_damage.ogg",
-            "volume": 0.85,
-        },
-        "effects/player.dash": {"path": "audio/player_dash.ogg", "volume": 0.8},
-        "effects/run.victory": {
-            "path": "audio/victory_sting.ogg",
-            "volume": 1.0,
-        },
-        "effects/run.defeat": {"path": "audio/defeat_sting.ogg", "volume": 1.0},
-        "effects/enemy.spawn": {"path": "audio/enemy_spawn.ogg", "volume": 0.55},
-        "effects/environment.hazard": {
-            "path": "audio/environment_hazard.ogg",
-            "volume": 0.8,
-        },
-        "effects/environment.salvage": {
-            "path": "audio/environment_salvage.ogg",
-            "volume": 0.65,
-        },
-        "effects/environment.weather_change": {
-            "path": "audio/environment_weather_change.ogg",
-            "volume": 0.7,
-        },
-        "effects/environment.weather_clear": {
-            "path": "audio/environment_weather_clear.ogg",
-            "volume": 0.6,
-        },
-    },
-    "music": {
-        "music.dusk_theme": {
-            "path": "audio/music_dusk.ogg",
-            "volume": 0.7,
-            "loop": True,
-        },
-        "music.boss_theme": {
-            "path": "audio/music_boss.ogg",
-            "volume": 0.8,
-            "loop": True,
-        },
-    },
-    "event_effects": {
-        "ui.upgrade_selected": ("effects/ui.confirm",),
-        "ui.level_up": ("effects/ui.prompt",),
-        "ui.upgrade_presented": ("effects/ui.prompt",),
-        "combat.weapon_fire": ("effects/combat.weapon",),
-        "combat.enemy_down": ("effects/combat.enemy_down",),
-        "combat.enemy_spawn": ("effects/enemy.spawn",),
-        "combat.hit": ("effects/combat.hit",),
-        "player.damage": ("effects/player.damage",),
-        "player.dash": ("effects/player.dash",),
-        "combat.ultimate": ("effects/combat.ultimate",),
-        "run.victory": ("effects/run.victory",),
-        "run.defeat": ("effects/run.defeat",),
-        "run.miniboss_warning": ("effects/ui.prompt",),
-        "run.relic_acquired": ("effects/ui.confirm",),
-        "run.final_boss_warning": ("effects/ui.prompt",),
-        "run.final_boss_defeated": ("effects/run.victory",),
-        "accessibility.health.low": ("effects/ui.prompt",),
-        "accessibility.upgrade.prompt": ("effects/ui.confirm",),
-        "environment.hazard": ("effects/environment.hazard",),
-        "environment.salvage": ("effects/environment.salvage",),
-        "environment.weather.change": (
-            "effects/environment.weather_change",
-        ),
-        "environment.weather.clear": (
-            "effects/environment.weather_clear",
-        ),
-    },
-    "event_music": {
-        "music.start": ("music.dusk_theme",),
-        "music.boss": ("music.boss_theme",),
-    },
-}
-
-
-def default_audio_cue_table() -> AudioCueTable:
-    """Return a deep copy of the default cue table for external consumers."""
-
-    return {
-        "effects": {
-            effect_id: dict(definition)
-            for effect_id, definition in DEFAULT_AUDIO_CUE_TABLE["effects"].items()
-        },
-        "music": {
-            track_id: dict(definition)
-            for track_id, definition in DEFAULT_AUDIO_CUE_TABLE["music"].items()
-        },
-        "event_effects": {
-            event: tuple(routes)
-            for event, routes in DEFAULT_AUDIO_CUE_TABLE["event_effects"].items()
-        },
-        "event_music": {
-            event: tuple(routes)
-            for event, routes in DEFAULT_AUDIO_CUE_TABLE["event_music"].items()
-        },
-    }
-
->>>>>>> 2dd4dfe5
 
 
 __all__ = [
@@ -760,13 +584,5 @@
     "MusicTrack",
     "SoundClip",
     "SoundInstruction",
-<<<<<<< HEAD
     "materialise_audio_manifest_assets",
-=======
-    "EffectDefinition",
-    "MusicDefinition",
-    "AudioCueTable",
-    "DEFAULT_AUDIO_CUE_TABLE",
-    "default_audio_cue_table",
->>>>>>> 2dd4dfe5
 ]