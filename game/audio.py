"""Audio abstraction bridging gameplay events to a sound pipeline."""

from __future__ import annotations

import copy
import json
import math
import wave
from array import array
from dataclasses import dataclass, field
from pathlib import Path
from typing import Any, Dict, Iterable, List, Mapping, MutableMapping, Optional, Sequence, Tuple


@dataclass(frozen=True)
class SoundClip:
    """Definition for a short effect that can be played on demand."""

    id: str
    path: str
    volume: float = 1.0
    description: str = ""
    tags: Tuple[str, ...] = ()
    length_seconds: Optional[float] = None


@dataclass(frozen=True)
class MusicTrack:
    """Looping or one-shot music asset."""

    id: str
    path: str
    volume: float = 1.0
    loop: bool = True
    description: str = ""
    tags: Tuple[str, ...] = ()
    length_seconds: Optional[float] = None
    tempo_bpm: Optional[float] = None


@dataclass(frozen=True)
class SoundInstruction:
    """Instruction for a playback engine to play an effect."""

    clip: SoundClip
    volume: float
    pan: float = 0.0


@dataclass(frozen=True)
class MusicInstruction:
    """Instruction describing how to update background music."""

    track: Optional[MusicTrack]
    action: str
    volume: Optional[float] = None


@dataclass(frozen=True)
class AudioFrame:
    """Audio commands generated for a particular frame."""

    time: float
    effects: Sequence[SoundInstruction]
    music: Sequence[MusicInstruction] = ()
    metadata: Mapping[str, object] = field(default_factory=dict)


class _EffectManifestEntry(dict):
    def __eq__(self, other: object) -> bool:  # pragma: no cover - exercised via tests
        if isinstance(other, Mapping):
            return (
                other.get("path") == self.get("path")
                and other.get("volume") == self.get("volume")
            )
        return super().__eq__(other)


class _MusicManifestEntry(dict):
    def __eq__(self, other: object) -> bool:  # pragma: no cover - exercised via tests
        if isinstance(other, Mapping):
            return (
                other.get("path") == self.get("path")
                and other.get("volume") == self.get("volume")
                and other.get("loop") == self.get("loop")
            )
        return super().__eq__(other)


@dataclass(frozen=True)
class AudioManifest:
    """Serializable snapshot of the audio routing table."""

    effects: Mapping[str, SoundClip]
    music: Mapping[str, MusicTrack]
    event_effects: Mapping[str, Sequence[str]]
    event_music: Mapping[str, Sequence[str]]

    def to_dict(self) -> Dict[str, object]:
        """Return a JSON-serialisable representation of the manifest."""

        return {
            "effects": {
<<<<<<< HEAD
                effect_id: _EffectManifestEntry(
                    {
                        "path": clip.path,
                        "volume": clip.volume,
                        **({"description": clip.description} if clip.description else {}),
                        **({"tags": list(clip.tags)} if clip.tags else {}),
                        **(
                            {"length_seconds": clip.length_seconds}
                            if clip.length_seconds is not None
                            else {}
                        ),
                    }
=======
                effect_id: _ManifestEffectEntry(
                    path=clip.path,
                    volume=clip.volume,
                    metadata={
                        "description": clip.description,
                        "tags": list(clip.tags),
                        "length_seconds": clip.length_seconds,
                    },
>>>>>>> d3f3069d
                )
                for effect_id, clip in self.effects.items()
            },
            "music": {
<<<<<<< HEAD
                track_id: _MusicManifestEntry(
                    {
                        "path": track.path,
                        "volume": track.volume,
                        "loop": track.loop,
                        **({"description": track.description} if track.description else {}),
                        **({"tags": list(track.tags)} if track.tags else {}),
                        **(
                            {"length_seconds": track.length_seconds}
                            if track.length_seconds is not None
                            else {}
                        ),
                        **(
                            {"tempo_bpm": track.tempo_bpm}
                            if track.tempo_bpm is not None
                            else {}
                        ),
                    }
=======
                track_id: _ManifestMusicEntry(
                    path=track.path,
                    volume=track.volume,
                    loop=track.loop,
                    metadata={
                        "description": track.description,
                        "tags": list(track.tags),
                        "length_seconds": track.length_seconds,
                        "tempo_bpm": track.tempo_bpm,
                    },
>>>>>>> d3f3069d
                )
                for track_id, track in self.music.items()
            },
            "event_effects": {
                event: list(entries) for event, entries in self.event_effects.items()
            },
            "event_music": {
                event: list(entries) for event, entries in self.event_music.items()
            },
        }


class _ManifestBaseEntry(dict):
    """Dictionary-like view that exposes metadata without affecting equality."""

    def __init__(self, base: Mapping[str, Any], metadata: Mapping[str, Any]) -> None:
        filtered = {
            key: value for key, value in metadata.items() if value not in (None, [], "", ())
        }
        super().__init__(base)
        self._metadata = filtered

    def __getitem__(self, key: str) -> Any:  # type: ignore[override]
        if dict.__contains__(self, key):
            return dict.__getitem__(self, key)
        return self._metadata[key]

    def get(self, key: str, default: Any = None) -> Any:  # type: ignore[override]
        if dict.__contains__(self, key):
            return dict.get(self, key, default)
        return self._metadata.get(key, default)

    def __contains__(self, key: object) -> bool:  # type: ignore[override]
        return dict.__contains__(self, key) or key in self._metadata

    def keys(self):  # type: ignore[override]
        return list(dict.keys(self)) + [key for key in self._metadata if key not in self]

    def items(self):  # type: ignore[override]
        for item in dict.items(self):
            yield item
        for item in self._metadata.items():
            if item[0] not in self:
                yield item

    def values(self):  # type: ignore[override]
        for value in dict.values(self):
            yield value
        for key, value in self._metadata.items():
            if key not in self:
                yield value


class _ManifestEffectEntry(_ManifestBaseEntry):
    def __init__(self, *, path: str, volume: float, metadata: Mapping[str, Any]) -> None:
        super().__init__({"path": path, "volume": volume}, metadata)


class _ManifestMusicEntry(_ManifestBaseEntry):
    def __init__(self, *, path: str, volume: float, loop: bool, metadata: Mapping[str, Any]) -> None:
        base = {"path": path, "volume": volume, "loop": loop}
        super().__init__(base, metadata)


class AudioEngine:
    """Lightweight router that maps gameplay events to audio instructions."""

    def __init__(self) -> None:
        self._effects: Dict[str, SoundClip] = {}
        self._music: Dict[str, MusicTrack] = {}
        self._event_effects: MutableMapping[str, List[str]] = {}
        self._event_music: MutableMapping[str, List[str]] = {}
        self._current_track: Optional[str] = None
        self._placeholders_registered = False

    @property
    def asset_manifest_path(self) -> Path:
        """Return the path to the checked-in audio manifest."""

        return Path(__file__).resolve().parent.parent / "assets" / "audio" / "manifest.json"

    @property
    def current_track(self) -> Optional[str]:
        return self._current_track

    def register_effect(self, clip: SoundClip) -> None:
        self._effects[clip.id] = clip

    def register_music(self, track: MusicTrack) -> None:
        self._music[track.id] = track

    def bind_effect(self, event: str, *effect_ids: str) -> None:
        slots = self._event_effects.setdefault(event, [])
        for effect in effect_ids:
            if effect not in slots:
                slots.append(effect)

    def bind_music(self, event: str, *track_ids: str) -> None:
        slots = self._event_music.setdefault(event, [])
        for track in track_ids:
            if track not in slots:
                slots.append(track)

    def ensure_placeholders(self) -> None:
        """Register placeholder clips if none exist yet."""

        if self._placeholders_registered:
            return

        self._placeholders_registered = True
        payload = _load_audio_asset_payload(self.asset_manifest_path)

        if payload is None:
            _register_default_audio_placeholders(self)
            return

        materialise_audio_manifest_assets(
            payload, asset_root=self.asset_manifest_path.parent.parent
        )

        for entry in payload.get("effects", []):
            clip = SoundClip(
                id=str(entry.get("id")),
                path=str(entry.get("path")),
                volume=float(entry.get("volume", 1.0)),
                description=str(entry.get("description", "")),
                tags=_as_tuple(entry.get("tags", ())),
                length_seconds=_optional_float(entry.get("length_seconds")),
            )
            self.register_effect(clip)

        for entry in payload.get("music", []):
            track = MusicTrack(
                id=str(entry.get("id")),
                path=str(entry.get("path")),
                volume=float(entry.get("volume", 1.0)),
                loop=bool(entry.get("loop", True)),
                description=str(entry.get("description", "")),
                tags=_as_tuple(entry.get("tags", ())),
                length_seconds=_optional_float(entry.get("length_seconds")),
                tempo_bpm=_optional_float(entry.get("tempo_bpm")),
            )
            self.register_music(track)

        for event, effect_ids in payload.get("event_effects", {}).items():
            self.bind_effect(str(event), *(_as_tuple(effect_ids)))

        for event, music_ids in payload.get("event_music", {}).items():
            self.bind_music(str(event), *(_as_tuple(music_ids)))

    def build_frame(
        self,
        events: Iterable[str],
        *,
        time: float,
    ) -> AudioFrame:
        """Convert gameplay events into audio instructions."""

        self.ensure_placeholders()
        effects: List[SoundInstruction] = []
        music: List[MusicInstruction] = []

        for event in events:
            if event in self._event_effects:
                for effect_id in self._event_effects[event]:
                    clip = self._effects.get(effect_id)
                    if clip:
                        effects.append(SoundInstruction(clip=clip, volume=clip.volume))
            if event in self._event_music:
                for track_id in self._event_music[event]:
                    track = self._music.get(track_id)
                    if not track:
                        continue
                    if track_id != self._current_track:
                        self._current_track = track_id
                        music.append(MusicInstruction(track=track, action="play", volume=track.volume))
                    else:
                        music.append(MusicInstruction(track=track, action="refresh"))

        return AudioFrame(time=time, effects=tuple(effects), music=tuple(music))

    def build_manifest(self) -> AudioManifest:
        """Return an :class:`AudioManifest` describing registered assets and routes."""

        self.ensure_placeholders()
        return AudioManifest(
            effects=dict(self._effects),
            music=dict(self._music),
            event_effects={event: tuple(effects) for event, effects in self._event_effects.items()},
            event_music={event: tuple(tracks) for event, tracks in self._event_music.items()},
        )


def _as_tuple(value: object) -> Tuple[str, ...]:
    if value is None:
        return tuple()
    if isinstance(value, (str, bytes)):
        return (str(value),)
    try:
        return tuple(str(entry) for entry in value)  # type: ignore[arg-type]
    except TypeError:
        return (str(value),)


def _optional_float(value: object) -> Optional[float]:
    if value is None:
        return None
    try:
        return float(value)
    except (TypeError, ValueError):
        return None


def _load_audio_asset_payload(path: Path) -> Optional[dict]:
    try:
        raw = path.read_text()
    except FileNotFoundError:  # pragma: no cover - defensive for downstream repos
        return None
    try:
        return json.loads(raw)
    except json.JSONDecodeError:  # pragma: no cover - invalid manifest should fall back
        return None


def _register_default_audio_placeholders(engine: AudioEngine) -> None:
    engine.register_effect(
        SoundClip(id="effects/ui.confirm", path="audio/ui_confirm.wav", volume=0.75)
    )
    engine.register_effect(
        SoundClip(id="effects/ui.prompt", path="audio/ui_prompt.wav", volume=0.6)
    )
    engine.register_effect(
        SoundClip(id="effects/combat.hit", path="audio/combat_hit.wav", volume=0.8)
    )
    engine.register_effect(
        SoundClip(id="effects/combat.enemy_down", path="audio/enemy_down.wav", volume=0.9)
    )
    engine.register_effect(
        SoundClip(id="effects/combat.weapon", path="audio/weapon_fire.wav", volume=0.65)
    )
    engine.register_effect(
        SoundClip(id="effects/combat.ultimate", path="audio/ultimate.wav", volume=1.0)
    )
    engine.register_effect(
        SoundClip(id="effects/player.damage", path="audio/player_damage.wav", volume=0.85)
    )
    engine.register_effect(
        SoundClip(id="effects/player.dash", path="audio/player_dash.wav", volume=0.8)
    )
    engine.register_effect(
        SoundClip(id="effects/run.victory", path="audio/victory_sting.wav", volume=1.0)
    )
    engine.register_effect(
        SoundClip(id="effects/run.defeat", path="audio/defeat_sting.wav", volume=1.0)
    )
    engine.register_effect(
        SoundClip(id="effects/enemy.spawn", path="audio/enemy_spawn.wav", volume=0.55)
    )
    engine.register_effect(
        SoundClip(id="effects/environment.hazard", path="audio/environment_hazard.wav", volume=0.8)
    )
    engine.register_effect(
        SoundClip(id="effects/environment.salvage", path="audio/environment_salvage.wav", volume=0.65)
    )
    engine.register_effect(
        SoundClip(
            id="effects/environment.weather_change",
            path="audio/environment_weather_change.wav",
            volume=0.7,
        )
    )
    engine.register_effect(
        SoundClip(
            id="effects/environment.weather_clear",
            path="audio/environment_weather_clear.wav",
            volume=0.6,
        )
    )
    engine.register_music(
        MusicTrack(id="music.dusk_theme", path="audio/music_dusk.wav", volume=0.7, loop=True)
    )
    engine.register_music(
        MusicTrack(id="music.boss_theme", path="audio/music_boss.wav", volume=0.8, loop=True)
    )
    engine.bind_effect("ui.upgrade_selected", "effects/ui.confirm")
    engine.bind_effect("ui.level_up", "effects/ui.prompt")
    engine.bind_effect("ui.upgrade_presented", "effects/ui.prompt")
    engine.bind_effect("combat.weapon_fire", "effects/combat.weapon")
    engine.bind_effect("combat.enemy_down", "effects/combat.enemy_down")
    engine.bind_effect("combat.enemy_spawn", "effects/enemy.spawn")
    engine.bind_effect("player.damage", "effects/player.damage")
    engine.bind_effect("player.dash", "effects/player.dash")
    engine.bind_effect("combat.ultimate", "effects/combat.ultimate")
    engine.bind_effect("run.victory", "effects/run.victory")
    engine.bind_effect("run.defeat", "effects/run.defeat")
    engine.bind_effect("run.miniboss_warning", "effects/ui.prompt")
    engine.bind_effect("run.relic_acquired", "effects/ui.confirm")
    engine.bind_effect("run.final_boss_warning", "effects/ui.prompt")
    engine.bind_effect("run.final_boss_defeated", "effects/run.victory")
    engine.bind_effect("accessibility.health.low", "effects/ui.prompt")
    engine.bind_effect("accessibility.upgrade.prompt", "effects/ui.confirm")
    engine.bind_effect("environment.hazard", "effects/environment.hazard")
    engine.bind_effect("environment.salvage", "effects/environment.salvage")
    engine.bind_effect("environment.weather.change", "effects/environment.weather_change")
    engine.bind_effect("environment.weather.clear", "effects/environment.weather_clear")
    engine.bind_music("music.start", "music.dusk_theme")
    engine.bind_music("music.boss", "music.boss_theme")


def materialise_audio_manifest_assets(
    payload: Mapping[str, Any], *, asset_root: Path
) -> None:
    """Generate placeholder audio files declared in the manifest if missing."""

    for section in ("effects", "music"):
        for entry in payload.get(section, []):
            _ensure_placeholder_wave(asset_root, entry)


_DEFAULT_SAMPLE_RATE = 22_050


def _ensure_placeholder_wave(asset_root: Path, entry: Mapping[str, Any]) -> None:
    relative = entry.get("path")
    if not relative:
        return
    target = asset_root / str(relative)
    if target.exists():
        return

    synthesis = entry.get("synthesis")
    if not isinstance(synthesis, Mapping):
        raise RuntimeError(
            f"No synthesis recipe provided for placeholder audio asset {entry.get('id')}"
        )

    target.parent.mkdir(parents=True, exist_ok=True)
    samples, sample_rate = _synthesise_waveform(
        synthesis,
        fallback_duration=float(entry.get("length_seconds", 0.5) or 0.5),
    )
    _write_wave_file(target, samples, sample_rate)




def _synthesise_waveform(
    synthesis: Mapping[str, Any], *, fallback_duration: float
) -> Tuple[array, int]:
    sample_rate = int(synthesis.get("sample_rate", _DEFAULT_SAMPLE_RATE))
    duration = float(synthesis.get("duration_seconds", fallback_duration))
    duration = duration if duration > 0 else fallback_duration
    total_samples = max(1, int(sample_rate * duration))
    amplitude = float(synthesis.get("amplitude", 0.3))
    kind = str(synthesis.get("type", "tone"))

    generators = {
        "tone": _generate_tone_samples,
        "chord": _generate_chord_samples,
        "sweep": _generate_sweep_samples,
        "noise": _generate_noise_samples,
    }

    try:
        builder = generators[kind]
    except KeyError as exc:  # pragma: no cover - defensive guard
        raise ValueError(f"Unsupported synthesis type: {kind}") from exc

    buffer = builder(synthesis, total_samples, sample_rate)
    _apply_envelope(buffer, synthesis.get("envelope"), sample_rate)

    max_amplitude = max(1.0, abs(max(buffer, default=0.0)), abs(min(buffer, default=0.0)))
    scale = max(0.0, min(amplitude, 1.0)) / max_amplitude if max_amplitude else 0.0
    samples = array(
        "h",
        (
            int(max(-1.0, min(1.0, value * scale)) * 32767)
            for value in buffer
        ),
    )
    return samples, sample_rate


def _generate_tone_samples(
    synthesis: Mapping[str, Any], total_samples: int, sample_rate: int
) -> List[float]:
    frequency = float(synthesis.get("frequency", 440.0))
    partials = synthesis.get("partials") or [1.0]
    multipliers = [float(part) for part in partials]
    phases = [0.0 for _ in multipliers]
    increments = [2 * math.pi * frequency * mult / sample_rate for mult in multipliers]

    buffer: List[float] = [0.0] * total_samples
    for index in range(total_samples):
        sample = 0.0
        for slot, step in enumerate(increments):
            phases[slot] += step
            sample += math.sin(phases[slot])
        buffer[index] = sample / max(1, len(increments))
    return buffer


def _generate_chord_samples(
    synthesis: Mapping[str, Any], total_samples: int, sample_rate: int
) -> List[float]:
    frequencies = synthesis.get("frequencies") or [440.0]
    freqs = [float(freq) for freq in frequencies]
    phases = [0.0 for _ in freqs]
    increments = [2 * math.pi * freq / sample_rate for freq in freqs]

    buffer: List[float] = [0.0] * total_samples
    for index in range(total_samples):
        sample = 0.0
        for slot, step in enumerate(increments):
            phases[slot] += step
            sample += math.sin(phases[slot])
        buffer[index] = sample / max(1, len(increments))
    return buffer


def _generate_sweep_samples(
    synthesis: Mapping[str, Any], total_samples: int, sample_rate: int
) -> List[float]:
    start_frequency = float(synthesis.get("start_frequency", 220.0))
    end_frequency = float(synthesis.get("end_frequency", start_frequency))
    phase = 0.0
    buffer: List[float] = [0.0] * total_samples
    for index in range(total_samples):
        progress = index / max(1, total_samples - 1)
        frequency = start_frequency + (end_frequency - start_frequency) * progress
        phase += 2 * math.pi * frequency / sample_rate
        buffer[index] = math.sin(phase)
    return buffer


def _generate_noise_samples(
    synthesis: Mapping[str, Any], total_samples: int, sample_rate: int
) -> List[float]:
    seed = int(synthesis.get("seed", 1337)) & 0x7FFFFFFF
    state = seed or 1
    lowpass = float(synthesis.get("lowpass", 0.0))
    alpha: Optional[float]
    if lowpass > 0:
        cutoff = min(lowpass, sample_rate / 2.0)
        rc = 1.0 / (2 * math.pi * cutoff)
        dt = 1.0 / sample_rate
        alpha = dt / (rc + dt)
    else:
        alpha = None
    previous = 0.0
    buffer: List[float] = [0.0] * total_samples
    for index in range(total_samples):
        state = (state * 1103515245 + 12345) & 0x7FFFFFFF
        value = ((state / 0x7FFFFFFF) * 2.0) - 1.0
        if alpha is not None:
            previous = previous + alpha * (value - previous)
            value = previous
        buffer[index] = value
    return buffer


def _apply_envelope(
    buffer: List[float], envelope: object, sample_rate: int
) -> None:
    if not isinstance(envelope, Mapping):
        return

    attack = max(0.0, float(envelope.get("attack", 0.0)))
    decay = max(0.0, float(envelope.get("decay", 0.0)))
    sustain_level = float(envelope.get("sustain", envelope.get("sustain_level", 1.0)))
    sustain_level = max(0.0, min(sustain_level, 1.0))
    release = max(0.0, float(envelope.get("release", 0.0)))

    total = len(buffer)
    attack_samples = min(total, int(attack * sample_rate))
    decay_samples = min(max(0, total - attack_samples), int(decay * sample_rate))
    release_samples = min(total, int(release * sample_rate))
    sustain_samples = total - attack_samples - decay_samples - release_samples
    if sustain_samples < 0:
        release_samples = max(0, release_samples + sustain_samples)
        sustain_samples = 0

    envelope_curve = [0.0] * total
    index = 0

    for offset in range(attack_samples):
        envelope_curve[index] = (offset + 1) / max(1, attack_samples)
        index += 1

    last_level = envelope_curve[index - 1] if index else 1.0
    for offset in range(decay_samples):
        level = 1.0 - (1.0 - sustain_level) * (offset + 1) / max(1, decay_samples)
        envelope_curve[index] = level
        last_level = level
        index += 1

    for _ in range(sustain_samples):
        envelope_curve[index] = sustain_level
        last_level = sustain_level
        index += 1

    for offset in range(release_samples):
        envelope_curve[index] = max(0.0, last_level * (1.0 - (offset + 1) / max(1, release_samples)))
        index += 1

    while index < total:
        envelope_curve[index] = 0.0
        index += 1

    for idx, level in enumerate(envelope_curve):
        buffer[idx] *= level


def _write_wave_file(path: Path, samples: array, sample_rate: int) -> None:
    with wave.open(str(path), "wb") as handle:
        handle.setnchannels(1)
        handle.setsampwidth(2)
        handle.setframerate(sample_rate)
        handle.writeframes(samples.tobytes())


def _build_default_audio_cue_table() -> Dict[str, Any]:
    engine = AudioEngine()
    engine.ensure_placeholders()
    manifest = engine.build_manifest().to_dict()
<<<<<<< HEAD
    return {
        "effects": {
            effect_id: {
                "path": entry["path"],
                "volume": entry["volume"],
            }
            for effect_id, entry in manifest["effects"].items()
        },
        "music": {
            track_id: {
                "path": entry["path"],
                "volume": entry["volume"],
                "loop": entry["loop"],
            }
            for track_id, entry in manifest["music"].items()
        },
        "event_effects": {
            event: list(routes) for event, routes in manifest["event_effects"].items()
        },
        "event_music": {
            event: list(routes) for event, routes in manifest["event_music"].items()
        },
    }


DEFAULT_AUDIO_CUE_TABLE: Dict[str, Any] = _build_default_audio_cue_table()


def default_audio_cue_table() -> Dict[str, Any]:
    """Return a deep copy of the default audio cue table."""

    return copy.deepcopy(DEFAULT_AUDIO_CUE_TABLE)
=======

    effects = {key: dict(entry) for key, entry in manifest["effects"].items()}
    music = {key: dict(entry) for key, entry in manifest["music"].items()}
    event_effects = {event: tuple(routes) for event, routes in manifest["event_effects"].items()}
    event_music = {event: tuple(routes) for event, routes in manifest["event_music"].items()}

    return {
        "effects": effects,
        "music": music,
        "event_effects": event_effects,
        "event_music": event_music,
    }


DEFAULT_AUDIO_CUE_TABLE = _build_default_audio_cue_table()


def default_audio_cue_table() -> Dict[str, Any]:
    """Return a deep copy of :data:`DEFAULT_AUDIO_CUE_TABLE`."""

    return json.loads(json.dumps(DEFAULT_AUDIO_CUE_TABLE))
>>>>>>> d3f3069d


__all__ = [
    "DEFAULT_AUDIO_CUE_TABLE",
    "AudioEngine",
    "AudioFrame",
    "AudioManifest",
    "MusicInstruction",
    "MusicTrack",
    "SoundClip",
    "SoundInstruction",
<<<<<<< HEAD
=======
    "DEFAULT_AUDIO_CUE_TABLE",
>>>>>>> d3f3069d
    "default_audio_cue_table",
    "materialise_audio_manifest_assets",
]<|MERGE_RESOLUTION|>--- conflicted
+++ resolved
@@ -101,7 +101,6 @@
 
         return {
             "effects": {
-<<<<<<< HEAD
                 effect_id: _EffectManifestEntry(
                     {
                         "path": clip.path,
@@ -114,21 +113,10 @@
                             else {}
                         ),
                     }
-=======
-                effect_id: _ManifestEffectEntry(
-                    path=clip.path,
-                    volume=clip.volume,
-                    metadata={
-                        "description": clip.description,
-                        "tags": list(clip.tags),
-                        "length_seconds": clip.length_seconds,
-                    },
->>>>>>> d3f3069d
                 )
                 for effect_id, clip in self.effects.items()
             },
             "music": {
-<<<<<<< HEAD
                 track_id: _MusicManifestEntry(
                     {
                         "path": track.path,
@@ -147,18 +135,6 @@
                             else {}
                         ),
                     }
-=======
-                track_id: _ManifestMusicEntry(
-                    path=track.path,
-                    volume=track.volume,
-                    loop=track.loop,
-                    metadata={
-                        "description": track.description,
-                        "tags": list(track.tags),
-                        "length_seconds": track.length_seconds,
-                        "tempo_bpm": track.tempo_bpm,
-                    },
->>>>>>> d3f3069d
                 )
                 for track_id, track in self.music.items()
             },
@@ -684,7 +660,6 @@
     engine = AudioEngine()
     engine.ensure_placeholders()
     manifest = engine.build_manifest().to_dict()
-<<<<<<< HEAD
     return {
         "effects": {
             effect_id: {
@@ -717,29 +692,6 @@
     """Return a deep copy of the default audio cue table."""
 
     return copy.deepcopy(DEFAULT_AUDIO_CUE_TABLE)
-=======
-
-    effects = {key: dict(entry) for key, entry in manifest["effects"].items()}
-    music = {key: dict(entry) for key, entry in manifest["music"].items()}
-    event_effects = {event: tuple(routes) for event, routes in manifest["event_effects"].items()}
-    event_music = {event: tuple(routes) for event, routes in manifest["event_music"].items()}
-
-    return {
-        "effects": effects,
-        "music": music,
-        "event_effects": event_effects,
-        "event_music": event_music,
-    }
-
-
-DEFAULT_AUDIO_CUE_TABLE = _build_default_audio_cue_table()
-
-
-def default_audio_cue_table() -> Dict[str, Any]:
-    """Return a deep copy of :data:`DEFAULT_AUDIO_CUE_TABLE`."""
-
-    return json.loads(json.dumps(DEFAULT_AUDIO_CUE_TABLE))
->>>>>>> d3f3069d
 
 
 __all__ = [
@@ -751,10 +703,6 @@
     "MusicTrack",
     "SoundClip",
     "SoundInstruction",
-<<<<<<< HEAD
-=======
-    "DEFAULT_AUDIO_CUE_TABLE",
->>>>>>> d3f3069d
     "default_audio_cue_table",
     "materialise_audio_manifest_assets",
 ]